[[release-notes-head]]
== APM Server version HEAD

// These have to be under a == headline unfortunately:
// Use these for links to issue and pulls. Note issues and pulls redirect one to
// each other on Github, so don't worry too much on using the right prefix.
:issue: https://github.com/elastic/apm-server/issues/
:pull: https://github.com/elastic/apm-server/pull/


<<<<<<< HEAD
https://github.com/elastic/apm-server/compare/6.3\...master[View commits]
=======
=== APM Server version HEAD
https://github.com/elastic/apm-server/compare/9e0a1e281e56044745f1a4f18dcbf00a7fa03683\...master[View commits]

==== Breaking changes

==== Bug fixes

==== Added

- Listen on default port 8200 if unspecified {pull}[886]886.
- Add optional tracing for the server's API and event publisher {pull}1029[1029].

==== Deprecated

==== Known Issues
>>>>>>> cfc48ed1

=== Added

- Listen on default port 8200 if unspecified {pull}886[886].
- Update Go to 1.10.1 {pull}894[894].
- Combine `apm-server.yml` and `apm-server.reference.yml` into one file {pull}958[958].
- Add optional tracing for the server's API and event publisher {pull}816[816].
- Read sourcemap content and fill context lines {pull}972[972].



[[release-notes-6.3]]
== APM Server version 6.3
https://github.com/elastic/apm-server/compare/6.2\...6.3[View commits]

=== Bug fixes

- Accept charset in request's content type {pull}677[677].
- Use type integer instead of number in JSON schemas where applicable {pull}641[641].
- Set array item types to string in JSON schemas {pull}651[651].
- Fix issue preventing server from being stopped {pull}704[704].
- Limit the amount of concurrent requests being processed {pull}731[731].
- Return proper response code for request entity too large {pull}862[862].
- Make APM Server docker image listen on all interfaces by default https://github.com/elastic/apm-server-docker/pull/16[apm-server-dockers#16]

=== Added

- Enriched data with IP and UserAgent {pull}393[393], {pull}701[701], {pull}730[730], {pull}923[923].
- Push errors and transactions to different ES indices {pull}706[706].
- Allow custom `error.log.level` {pull}712[712].
- Change `concurrent_request` default from 40 to 5 {pull}731[731].
- Change `max_unzipped_size` default from 50mb to 30mb {pull}731[731].
- Change `read_timeout` and `write_timeout` defaults from 2s to 30s {pull}748[748], {pull}752[752].
- Limit number of new connections to accept simultaneously {pull}751[751].
- Push spans to separate ES index {pull}774[774].
- Update Go to 1.9.4 {pull}786[786].
- Listen on unix domain socket with `host=unix:/path` {pull}768[768].
- Make timestamp optional in the intake api {pull}819[819].


[[release-notes-6.2]]
== APM Server version 6.2
https://github.com/elastic/apm-server/compare/71df0d96445df35afe27f38bcf734a0828e0761d\...4daa36bd5c144cf9182afc62dc8042af663756c6[View commits]

=== Breaking changes
- Renaming and reverse boolean `in_app` to `library_frame` {pull}385[385].
- Renaming `app` to `service` {pull}377[377]
- Move `trace.transaction_id` to `transaction.id` {pull}345[345], {pull}347[347], {pull}371[371]
- Renaming `trace` to `span` {pull}352[352].
- Renaming and reverse boolean `exception.uncaught` to `exception.handled` {pull}434[434].
- Move process related fields to their own namespace {pull}445[445].
- Rename Kibana directories according to changed structure in beats framework. {pull}454[454]
- Change config option `max_header_bytes` to `max_header_size` {pull}492[492].
- Remove untested config options from config yml files {pull}496[496]

=== Bug fixes
- Updated systemd doc url {pull}354[354]
- Updated readme doc urls {pull}356[356]
- Use updated stack trace frame values for calculating error `grouping_keys` {pull}485[485]
- Fix panic when a signal is delivered before the server is instantiated {pull}580[580]

==== Added
=== Added
- Include build time and revision in version information {pull}396[396]
- service.environment {pull}366[366]
- Consider exception or log message for grouping key when nothing else is available {pull}435[435]
- Add context.request.url.full {pull}436[436]
- Report more detail on max data size error {pull}442[442]
- Increase default 'MaxUnzippedSize' from 10mb to 50mb {pull}439[439]
- Add transaction.id to errors {pull}437[437]
- Support for `transaction.marks` {pull}430[430]
- Support for uploading sourcemaps {pull}302[302].
- Support for sourcemap mapping on incoming frontend requests {pull}381[381], {pull}462[462], {pull}502[502]
- Support for `transaction.span_count.dropped.total` {pull}448[448].
- Optional field `transaction.sampled` {pull}441[441]
- Add Kibana sourcefilter for `sourcemap.sourcemap` {pull}454[454]
- Increase default 'ConcurrentRequests' from 20 to 40 {pull}492[492]
- Change config option `frontend.sourcemapping.index` to `frontend.source_mapping.index_pattern` and remove adding a '*' by default.{pull}492[492].
- Add Config option for excluding stack trace frames from `grouping_key` calculation {pull}482[482]
- Expose expvar {pull}509[509]
- Add `process.ppid` as optional field {pull}564[564]
- Change `error.culprit` after successfully applying sourcemapping {pull}520[520]
- Make `transaction.name` optional {pull}554[554]
- Remove config files from beats. Manually add relevant config options {pull}578[578]
- Use seperate index for uploaded `source maps` {pull}582[582].
- Store original values when applying source mapping or changing `library_frame` value {pull}647[647]


[[release-notes-6.1]]
== APM Server version 6.1
https://github.com/elastic/apm-server/compare/f9a2086ceed0b918e1a0b3d8ddc140fc21af0e74\...421db9d1e10935e7b9aec00b64cf66ad2d50d797[View commits]

=== Breaking changes
- Allow ES template index prefix to be `apm` {pull}152[152].
- Remove `git_ref` from Intake API and Elasticsearch output {pull}158[158].
- Switch to Go 1.9.2

=== Bug fixes
- Fix dashboard loading for Kibana 5x {pull}221[221].
- Fix command for loading dashboards in docs {pull}205[205].
- Log a warning message if secret token is set but ssl is not {pull}204[204].
- Fix wrong content-type in response {pull}171[171].
- Remove duplicate dashboard entries {pull}162[162].
- Remove `context.db` from `fields.yml` for consistency, has not been indexed before {pull}159[159].
- Updated systemd doc url {pull}354[354]
- Update dashboard with fix for rpm graphs {pull}315[315].
- Dashboards: Remove time from url_templates {pull}321[321].

=== Added
- Added wildcard matching for allowed origins for frontend {pull}287[287].
- Added rate limit per IP for frontend {pull}257[257].
- Allow null for all optional fields {pull}253[253].
- Make context.app.language.version optional {pull}246[246].
- CORS support for frontend {pull}244[244].
- Added support for frontend {pull}227[227].
- Show transaction.result in Requests per Minute {pull}226[226].
- Added Kibana 5.6 compatible dashboards {pull}208[208].
- Send document to output on start of server {pull}117[117].
- Log frontend status at startup  {pull}284[284].

[[release-notes-0.2]]
== APM Server version 0.2.0
https://github.com/elastic/apm-server/compare/3ad33b3129c0be3b0e4057efc53948c381a2af79\...f9a2086ceed0b918e1a0b3d8ddc140fc21af0e74[View commits]

=== Breaking changes
- Changed response status code in the API from 201 to 202 {pull}34[34]
- Set dynamic mapping to false, enable only for `context.tags`. Fix issues with indexing. Removed from index: `request.headers_sent`, `app.argv`. Changes take place with {pull}43[43], after updating beats framework.
- Remove `context.db.sql` and add `context.db.instance`, `context.db.statement`, `context.db.type` and `context.db.user` instead {pull}38[38].
- Changed `context.response.status` object to simply storing `context.response.status_code` as a number {pull}49[49].
- Changed `error.checksum` to `error.grouping_field` {pull}83[83].
- Removed `server` namespace within `apm-server` in `apm-server.yml`. `server` properties are lifted up one level {pull}78[78].
- Changed default APM Server listen port from 8080 to 8200 {pull}91[91].
- Removed `debug` unneeded handler. {pull}85[85].

=== Bug fixes
- changed `context.system.title` to `context.system.process_title`, removed `transaction.context`, `trace.context` (already available on top level). {pull}10[10]
- changed type of `context.request.body` from `object` to `text`. {pull}27[27]
- incoming transactions and errors could reuse data from previous POSTs due to payload state being kept in processors {pull}98[98].
- forced apm-server to stop if/when the underlying http server is not running. Exit code is 0 for SIGINT / SIGTERM, 1 otherwise. {pull}94[94]
- close http server immediately if it doesn't shutdown gracefully after a configurable timeout. {pull}107[107]

=== Added

- apm-server now returns JSON error responses when the Accept header allows for it.
- Added `context.request.http_version` property {pull}52[52]
- Added `shutdown_timeout` config attribute {pull}107[107]<|MERGE_RESOLUTION|>--- conflicted
+++ resolved
@@ -8,29 +8,11 @@
 :pull: https://github.com/elastic/apm-server/pull/
 
 
-<<<<<<< HEAD
 https://github.com/elastic/apm-server/compare/6.3\...master[View commits]
-=======
-=== APM Server version HEAD
-https://github.com/elastic/apm-server/compare/9e0a1e281e56044745f1a4f18dcbf00a7fa03683\...master[View commits]
-
-==== Breaking changes
-
-==== Bug fixes
-
 ==== Added
 
 - Listen on default port 8200 if unspecified {pull}[886]886.
 - Add optional tracing for the server's API and event publisher {pull}1029[1029].
-
-==== Deprecated
-
-==== Known Issues
->>>>>>> cfc48ed1
-
-=== Added
-
-- Listen on default port 8200 if unspecified {pull}886[886].
 - Update Go to 1.10.1 {pull}894[894].
 - Combine `apm-server.yml` and `apm-server.reference.yml` into one file {pull}958[958].
 - Add optional tracing for the server's API and event publisher {pull}816[816].
